--- conflicted
+++ resolved
@@ -104,7 +104,6 @@
         assertTrue(vh.isAccessModeSupported(VarHandle.AccessMode.COMPARE_AND_EXCHANGE_ACQUIRE));
         assertTrue(vh.isAccessModeSupported(VarHandle.AccessMode.COMPARE_AND_EXCHANGE_RELEASE));
         assertTrue(vh.isAccessModeSupported(VarHandle.AccessMode.WEAK_COMPARE_AND_SET));
-        assertTrue(vh.isAccessModeSupported(VarHandle.AccessMode.WEAK_COMPARE_AND_SET_VOLATILE));
         assertTrue(vh.isAccessModeSupported(VarHandle.AccessMode.WEAK_COMPARE_AND_SET_ACQUIRE));
         assertTrue(vh.isAccessModeSupported(VarHandle.AccessMode.WEAK_COMPARE_AND_SET_RELEASE));
         assertTrue(vh.isAccessModeSupported(VarHandle.AccessMode.GET_AND_SET));
@@ -445,19 +444,12 @@
             assertEquals(x, "bar", "weakCompareAndSetRelease String");
         }
 
-        {
-            boolean r = vh.weakCompareAndSetVolatile(recv, "bar", "foo");
-            assertEquals(r, true, "weakCompareAndSetVolatile String");
-            String x = (String) vh.get(recv);
-            assertEquals(x, "foo", "weakCompareAndSetVolatile String value");
-        }
-
         // Compare set and get
         {
-            String o = (String) vh.getAndSet(recv, "bar");
-            assertEquals(o, "foo", "getAndSet String");
-            String x = (String) vh.get(recv);
-            assertEquals(x, "bar", "getAndSet String value");
+            String o = (String) vh.getAndSet(recv, "foo");
+            assertEquals(o, "bar", "getAndSet String");
+            String x = (String) vh.get(recv);
+            assertEquals(x, "foo", "getAndSet String value");
         }
 
     }
@@ -584,33 +576,21 @@
         }
 
         {
-<<<<<<< HEAD
-            boolean r = (boolean) vh.weakCompareAndSetRelease("foo", "bar");
-            assertEquals(r, true, "weakCompareAndSetRelease String");
-=======
             boolean success = false;
             for (int c = 0; c < WEAK_ATTEMPTS && !success; c++) {
                 success = vh.weakCompareAndSetRelease("foo", "bar");
             }
             assertEquals(success, true, "weakCompareAndSetRelease String");
->>>>>>> 905fb139
             String x = (String) vh.get();
             assertEquals(x, "bar", "weakCompareAndSetRelease String");
         }
 
-        {
-            boolean r = (boolean) vh.weakCompareAndSetVolatile("bar", "foo");
-            assertEquals(r, true, "weakCompareAndSetVolatile String");
-            String x = (String) vh.get();
-            assertEquals(x, "foo", "weakCompareAndSetVolatile String value");
-        }
-
         // Compare set and get
         {
-            String o = (String) vh.getAndSet( "bar");
-            assertEquals(o, "foo", "getAndSet String");
-            String x = (String) vh.get();
-            assertEquals(x, "bar", "getAndSet String value");
+            String o = (String) vh.getAndSet( "foo");
+            assertEquals(o, "bar", "getAndSet String");
+            String x = (String) vh.get();
+            assertEquals(x, "foo", "getAndSet String value");
         }
 
     }
@@ -749,19 +729,12 @@
                 assertEquals(x, "bar", "weakCompareAndSetRelease String");
             }
 
-            {
-                boolean r = vh.weakCompareAndSetVolatile(array, i, "bar", "foo");
-                assertEquals(r, true, "weakCompareAndSetVolatile String");
-                String x = (String) vh.get(array, i);
-                assertEquals(x, "foo", "weakCompareAndSetVolatile String value");
-            }
-
             // Compare set and get
             {
-                String o = (String) vh.getAndSet(array, i, "bar");
-                assertEquals(o, "foo", "getAndSet String");
-                String x = (String) vh.get(array, i);
-                assertEquals(x, "bar", "getAndSet String value");
+                String o = (String) vh.getAndSet(array, i, "foo");
+                assertEquals(o, "bar", "getAndSet String");
+                String x = (String) vh.get(array, i);
+                assertEquals(x, "foo", "getAndSet String value");
             }
 
         }
@@ -840,10 +813,6 @@
             });
 
             checkIOOBE(() -> {
-                boolean r = vh.weakCompareAndSetVolatile(array, ci, "foo", "bar");
-            });
-
-            checkIOOBE(() -> {
                 boolean r = vh.weakCompareAndSetAcquire(array, ci, "foo", "bar");
             });
 
